--- conflicted
+++ resolved
@@ -84,20 +84,361 @@
 I put my Jython modules in `/etc/openhab2/lib/python` (Linux apt installation).
 Another option is to checkout the GitHub repo in some location and use a directory soft link (Linux) 
 from `/etc/openhab2/lib/python/openhab` to the GitHub workspace `lib\openhab` directory.
-<<<<<<< HEAD
-</ul>
-</ul>
-=======
+</ul>
+</ul>
+
+## Component Scripts
+<ul>
+
+These scripts are located in the `automation/jsr223/scripts/components` subdirectory. 
+They should be copied to the `automation/jsr223/components` directory of your openHAB 2 installation to use them. 
+The files have a numeric prefix to cause them to be loaded before regular user scripts.
+
+#### Script: [`000_StartupTrigger.py`](automation/jsr223/scripts/components/000_StartupTrigger.py)
+<ul>
+
+Defines a rule trigger that triggers immediately when a rule is activated. 
+This is similar to the same type of trigger in openHAB 1.x.
+</ul>
+
+#### Script: [`000_OsgiEventTrigger.py`](automation/jsr223/scripts/components/000_OsgiEventTrigger.py)
+<ul>
+
+This rule trigger responds to events on the OSGI EventAdmin event bus.
+</ul>
+
+#### Script: [`000_DirectoryTrigger.py`](automation/jsr223/scripts/components/000_DirectoryTrigger.py)
+<ul>
+
+This trigger can respond to file system changes.
+For example, you could watch a directory for new files and then process them.
+
+```python
+@rule
+class DirectoryWatcherExampleRule(object):
+    def getEventTriggers(self):
+        return [ DirectoryEventTrigger("/tmp", event_kinds=[ENTRY_CREATE]) ]
+    
+    def execute(self, module, inputs):
+        logging.info("detected new file: %s", inputs['path'])
+```
+</ul>
+
+#### Script [`000_JythonTransform.py`](automation/jsr223/scripts/components/000_JythonTransform.py)
+<ul>
+
+This script defines a transformation service (identified by "JYTHON") that will process a value using a Jython script. 
+This is similar to the Javascript transformer.
+</ul>
+
+#### Scripts: Jython-based Providers
+<ul>
+
+These components are used to support Thing handler implementations:
+* [`000_JythonThingProvider.py`](automation/jsr223/scripts/components/000_JythonThingProvider.py)
+* [`000_JythonThingTypeProvider.py`](automation/jsr223/scripts/components/000_JythonThingTypeProvider.py)
+* [`000_JythonBindingInfoProvider.py`](automation/jsr223/scripts/components/000_JythonBindingInfoProvider.py)
+* [`000_JythonItemProvider.py`](automation/jsr223/scripts/components/000_JythonItemProvider.py)
+
+</ul>
+</ul>
+
+## Example Scripts
+<ul>
+
+These scripts show example usage of various scripting features. 
+Some of the examples are intended to provide services to user scripts so they have a numeric prefix to force them to load first 
+(but after the general purpose components). In order to use them, these scripts will need to be moved to a subdirectory of `/conf/automation/jsr223/`. 
+These scripts utilize the modules located in the `/automation/lib/python/openhab/` subdirectory.
+
+#### Script: [`000_ExampleExtensionProvider.py`](Script Examples/000_ExampleExtensionProvider.py)
+<ul>
+
+This component implements the openHAB extension provider interfaces and can be used to provide symbols to a script
+namespace.
+</ul>
+
+#### Script: [`000_LogAction.py`](Script Examples/000_LogAction.py)
+<ul>
+
+This is a simple rule action that will log a message to the openHAB log file.
+</ul>
+
+#### Script: [`100_EchoThing.py`](Script Examples/100_EchoThing.py)
+<ul>
+
+Experimental Thing binding and handler implemented in Jython. (At the time of this writing, 
+it requires a small change to the ESH source code for it to work.) 
+This simple Thing will write state updates on its input channel to items states linked to the output channel.
+</ul>
+
+#### Script: [`000_JythonConsoleCommand.py`](Script Examples/000_JythonConsoleCommand.py)
+<ul>
+
+This script defines an command extension to the OSGI console. 
+The example command prints some Jython  platform details to the console output.
+</ul>
+
+#### Script: [`actors.py`](Script Examples/actors.py)
+<ul>
+
+Shows an example of using the Pykka actors library. The Pykka library must be in the Java classpath.
+</ul>
+
+#### Script: [`esper_example.py`](Script Examples/esper_example.py)
+<ul>
+
+Shows an example of using the Esper component. The 000_Esper.py component script must be installed.
+</ul>
+
+#### Script: [`rule_decorators.py`](Script Examples/rule_decorators.py)
+<ul>
+
+Provides examples of using the trigger-related rule decorators on functions as an alternative to explicit rule and trigger classes.
+</ul>
+
+#### Script: [`testing_example.py`](script-examples/testing_example.py)
+<ul>
+
+Examples of unit testing.
+</ul>
+
+#### Script: [`dirwatcher_example.py`](Script Examples/dirwatcher_example.py)
+<ul>
+
+Example of a rule that watches for files created in a specified directory.
+</ul>
+
+#### Script: [`rule_registry.py`](Script Examples/rule_registry.py)
+<ul>
+
+This example shows how to retrieve the RuleRegistry service and use it to query rule instances based on tags,
+enable and disable rule instances dynamically, and manually fire rules with specified inputs.
+</ul>
+</ul>
+
+## Jython Modules
+<ul>
+
+One of the benefits of Jython over the openHAB Xtext scripts is that you can use the full power of Python packages 
+and modules to structure your code into reusable components. 
+The following are some initial experiments in that direction.
+
+There are example scripts in the `/Script Examples` directory.
+
+#### Module: [`openhab.rules`](lib/openhab/rules.py)
+<ul>
+
+The rules module contains some utility functions and a decorator for converting a Jython class into a `SimpleRule`.
+The following example shows how the rule decorator is used:
+
+```python
+from openhab.rules import rule, addRule
+from openhab.triggers import StartupTrigger
+
+@rule
+class ExampleRule(object):
+    """This doc comment will become the ESH Rule documentation value for Paper UI"""
+    def getEventTriggers(self):
+        return [ StartupTrigger() ]
+
+    def execute(self, module, inputs):
+        self.log.info("rule executed")
+
+addRule(MyRule())
+```
+
+The decorator adds the SimpleRule base class and will call either `getEventTriggers` or `getEventTrigger` (the OH1 function) 
+to get the triggers, if either function exists. 
+Otherwise you can define a constructor and set `self.triggers` to your list of triggers.
+
+The `addRule` function is similar to the `automationManager.addRule` function except 
+that it can be safely used in Jython modules (versus scripts).
+Since the `automationManager` is different for every script scope 
+the `openhab.rules.addRule` function looks up the automation manager for each call.
+
+The decorator also adds a log object based on the name of the rule (`self.log`, can be overridden in a constructor) and 
+wraps the event trigger and `execute` functions in a wrapper that will print nicer stack trace information if an exception 
+is thrown.
+</ul>
+
+#### Module: [`openhab.triggers`](automation/lib/python/openhab/triggers.py)
+<ul>
+
+This module includes trigger subclasses and function decorators to simplify Jython rule definitions.
+
+Trigger classes:
+
+* __ItemStateChangeTrigger__
+* __ItemStateUpdateTrigger__
+* __ItemCommandStrigger__
+* __ItemEventTrigger__ (based on "core.GenericEventTrigger")
+* __CronTrigger__
+* __StartupTrigger__ - fires when rule is activated (implemented in Jython)
+* __DirectoryEventTrigger__ - fires when directory contents change (Jython, see related component for more info).
+* __ItemAddedTrigger__ - fires when rule is added to the RuleRegistry (implemented in Jython)
+* __ItemRemovedTrigger__ - fires when rule is removed from the RuleRegistry (implemented in Jython)
+* __ItemUpdatedTrigger__ - fires when rule is updated in the RuleRegistry (implemented in Jython, not a state update!)
+* __ChannelEventTrigger__ - fires when a Channel gets an event e.g. from the Astro Binding
+
+&nbsp;
+
+Trigger function decorators:
+
+* __time_triggered__ - run a function periodically
+* __item_triggered__ - run a function based on an item event
+* __item_group_triggered__ - run a function based on an item group event
+</ul>
+
+#### Module: [`openhab.actions`](automation/lib/python/openhab/actions.py)
+<ul>
+
+This module discovers action services registered from OH1 or OH2 bundles or add-ons.
+The specific actions that are available will depend on which add-ons are installed.
+Each action class is exposed as an attribute of the `openhab.actions` Jython module.
+The action methods are static methods on those classes 
+(don't try to create instances of the action classes).
+
+```python
+from openhab.actions import Astro
+from openhab.log import logging
+from java.util import Date
+
+log = logging.getLogger("org.eclipse.smarthome.automation")
+
+# Use the Astro action class to get the sunset start time.
+log.info("Sunrise: %s", Astro.getAstroSunsetStart(Date(2017, 7, 25), 38.897096, -77.036545).time)
+```
+</ul>
+
+#### Module: [`openhab.log`](automation/lib/python/openhab/log.py)
+<ul>
+
+This module bridges the Python standard `logging` module with ESH logging. Example usage:
+
+```python
+from openhab.log import logging
+
+logging.info("Logging example from root logger")
+logging.getLogger("myscript").info("Logging example from root logger")  
+```
+</ul>
+
+#### Module: [`openhab.items`](automation/lib/python/openhab/items.py)
+<ul>
+
+This module allows runtime creation and removal of items.
+
+```python
+import openhab.items
+
+openhab.items.add("_Test", "String")
+
+# later...
+openhab.items.remove("_Test")
+
+```
+</ul>
+
+#### Module: [`openhab.testing`](automation/lib/python/openhab/testing.py)
+<ul>
+
+One of the challenges of ESH/openHAB rule development is verifying that rules are behaving 
+correctly and have broken as the code evolves. T
+his module supports running automated tests within a runtime context. 
+To run tests directly from scripts:
+
+```python
+import unittest # standard Python library
+from openhab.testing import run_test
+
+class MyTest(unittest.TestCase):
+    def test_something(self):
+        "Some test code..."
+
+run_test(MyTest) 
+```
+
+The module also defines a rule class, `TestRunner` that will run a testcase 
+when an switch item is turned on and store the test results in a string item.
+</ul>
+
+#### Module: [`openhab.osgi`](automation/lib/python/openhab/osgi/__init__.py)
+<ul>
+
+Provides utility function for retrieving, registering and removing OSGI services.
+
+```python
+import openhab.osgi
+
+item_registry = osgi.get_service("org.eclipse.smarthome.core.items.ItemRegistry")
+```
+</ul>
+
+#### Module: [`openhab.osgi.events`](automation/lib/python/openhab/osgi/events.py)
+<ul>
+
+Provides an OSGI EventAdmin event monitor and rule trigger. 
+This can trigger off any OSGI event (including ESH events). 
+_Rule manager events are filtered to avoid circular loops in the rule execution._
+
+```python
+class ExampleRule(SimpleRule):
+    def __init__(self):
+        self.triggers = [ openhab.osgi.events.OsgiEventTrigger() ]
+            
+    def execute(self, module, inputs):
+        event = inputs['event']
+        # do something with event
+```
+</ul>
+
+#### Module: [`openhab.jsr223`](automation/lib/python/openhab/jsr223.py)
+<ul>
+
+One of the challenges of JSR223 scripting with Jython is that Jython modules imported 
+into scripts do not have direct access to the JSR223 scope types and objects. 
+This module allows imported modules to access that data. Example usage:
+
+```python
+# In Jython module, not script...
+from openhab.jsr223.scope import events
+
+def update_data(data):
+    events.postUpdate("TestString1", str(data))
+```
+</ul>
+
+#### Module: [`openhab`](automation/lib/python/openhab/__init__.py)
+<ul>
+
+This module (really a Python package) patches the default scope `items` object 
+so that items can be accessed as if they were attributes (rather than a dictionary).
+
+It can also be used as a module for registering global variables that will outlive script reloads.
+
+```python
+import openhab
+
+print items.TestString1
+```
+
+Note that this patch will be applied when any module in the `openhab` package is loaded.
+</ul>
+</ul>
 
 ## Defining Rules
-
-One the primary use cases for the JSR223 scripting is to define rules 
+<ul>
+
+One of the primary use cases for the JSR223 scripting is to define rules 
 for the [Eclipse SmartHome (ESH) rule engine](http://www.eclipse.org/smarthome/documentation/features/rules.html).
 
-The ESH rule engine structures rules as _modules_ (triggers, conditions, actions). 
-Jython rules can use rule modules that are already present in ESH and can define new modules that can be used outside of JSR223 scripting.
-
-### Rules: Raw ESH API
+The ESH rule engine structures rules as _Modules_ (Triggers, Conditions, Actions). 
+Jython rules can use rule Modules that are already present in ESH, and can define new Modules that can be used outside of JSR223 scripting. 
+Take care not to confuse ESH Modules with Jython modules.
+
+### Raw ESH Automation API
+<ul>
 
 Using the raw ESH API, the simplest rule definition would look something like:
 
@@ -106,19 +447,19 @@
 scriptExtension.importPreset("RuleSimple")
 
 class MyRule(SimpleRule):
-    def __init__(self):
-        self.triggers = [
-             Trigger("MyTrigger", "core.ItemStateUpdateTrigger", 
-                    Configuration({ "itemName": "TestString1"}))
-        ]
-        
-    def execute(self, module, input):
-        events.postUpdate("TestString2", "some data")
+def __init__(self):
+    self.triggers = [
+            Trigger("MyTrigger", "core.ItemStateUpdateTrigger", 
+                Configuration({ "itemName": "TestString1"}))
+    ]
+    
+def execute(self, module, input):
+    events.postUpdate("TestString2", "some data")
 
 automationManager.addRule(MyRule())
 ```
 
-    Note: trigger names must be unique within the scope of a rule instance. 
+Note: trigger names must be unique within the scope of a rule instance. 
 
 Post OH 2.4.0 snapshot build 1319, the rule definition would look like:
 
@@ -171,8 +512,10 @@
 The `events` variable is part of the default scope and supports access to the ESH event bus (posting updates and sending commands). 
 Finally, to register the rule with the ESH rule engine it must be added to the `ruleRegistry`. 
 This will cause the triggers to be activated and the rule will fire when the TestString1 item is updated.
-
-### Rules: Using Jython extensions
+</ul>
+
+### Using Jython extensions
+<ul>
 
 To simplify rule creation even further, Jython can be used to wrap the raw ESH API. 
 The current experimental wrappers include trigger-related classes so the previous example becomes:
@@ -193,474 +536,6 @@
 define trigger names and to know configuration dictionary requirements.
 
 #### Rule Trigger Decorators
-
-To make rule creation _even simpler_, `openhab.triggers` defines function decorators. 
-To define a function that will be triggered periodically, the entire script looks like:
-
-```python
-from openhab.triggers import time_triggered, EVERY_MINUTE
-
-@time_triggered(EVERY_MINUTE)
-def my_periodic_function():
- 	events.postUpdate("TestString1", somefunction())
-```
-
-Notice there is no explicit preset import and the generated rule is registered automatically with the `HandlerRegistry`. 
-Another example...
-
-```python
-from openhab.triggers import item_triggered
-
-@item_triggered("TestString1", result_item_name="TestString2")
-def my_item_function():
-	if len(items['TestString1']) > 100:
-		return "TOO BIG!"
-```
-The `item_triggered` decorator creates a rule that will trigger on changes to TestString1. 
-The function result will be posted to TestString2. 
-The `items` object is from the default scope and allows access to item state. 
-If the function needs to send commands or access other items, it can be  done using the `events` scope object. 
-
-A decorator can also be used to trigger a function invocation from an item group 
-and provide the event related to the triggering item.
-
-```python
-@item_group_triggered("TestGroup", result_item_name="TestString1")
-def example(event):
-    return event.itemName + " triggered me!"
-```
-
-This decorated function will trigger from a change to any member of the TestGroup item.
-When the function is called it is provided the event instance that triggered it.
-The specific trigger data depends on the event type.
-For example, the `ItemStateChangedEvent` event type has `itemName`, `itemState`, and `oldItemState` attributes.
->>>>>>> 2fdf132d
-
-## Component Scripts
-<ul>
-
-These scripts are located in the `automation/jsr223/scripts/components` subdirectory. 
-They should be copied to the `automation/jsr223/components` directory of your openHAB 2 installation to use them. 
-The files have a numeric prefix to cause them to be loaded before regular user scripts.
-
-#### Script: [`000_StartupTrigger.py`](automation/jsr223/scripts/components/000_StartupTrigger.py)
-<ul>
-
-Defines a rule trigger that triggers immediately when a rule is activated. 
-This is similar to the same type of trigger in openHAB 1.x.
-</ul>
-
-#### Script: [`000_OsgiEventTrigger.py`](automation/jsr223/scripts/components/000_OsgiEventTrigger.py)
-<ul>
-
-This rule trigger responds to events on the OSGI EventAdmin event bus.
-</ul>
-
-#### Script: [`000_DirectoryTrigger.py`](automation/jsr223/scripts/components/000_DirectoryTrigger.py)
-<ul>
-
-This trigger can respond to file system changes.
-For example, you could watch a directory for new files and then process them.
-
-```python
-@rule
-class DirectoryWatcherExampleRule(object):
-    def getEventTriggers(self):
-        return [ DirectoryEventTrigger("/tmp", event_kinds=[ENTRY_CREATE]) ]
-    
-    def execute(self, module, inputs):
-        logging.info("detected new file: %s", inputs['path'])
-```
-</ul>
-
-#### Script [`000_JythonTransform.py`](automation/jsr223/scripts/components/000_JythonTransform.py)
-<ul>
-
-This script defines a transformation service (identified by "JYTHON") that will process a value using a Jython script. 
-This is similar to the Javascript transformer.
-</ul>
-
-#### Scripts: Jython-based Providers
-<ul>
-
-These components are used to support Thing handler implementations:
-* [`000_JythonThingProvider.py`](automation/jsr223/scripts/components/000_JythonThingProvider.py)
-* [`000_JythonThingTypeProvider.py`](automation/jsr223/scripts/components/000_JythonThingTypeProvider.py)
-* [`000_JythonBindingInfoProvider.py`](automation/jsr223/scripts/components/000_JythonBindingInfoProvider.py)
-* [`000_JythonItemProvider.py`](automation/jsr223/scripts/components/000_JythonItemProvider.py)
-
-</ul>
-</ul>
-
-## Example Scripts
-<ul>
-
-These scripts show example usage of various scripting features. 
-Some of the examples are intended to provide services to user scripts so they have a numeric prefix to force them to load first 
-(but after the general purpose components). In order to use them, these scripts will need to be moved to a subdirectory of `/conf/automation/jsr223/`. 
-These scripts utilize the modules located in the `/automation/lib/python/openhab/` subdirectory.
-
-#### Script: [`000_ExampleExtensionProvider.py`](Script Examples/000_ExampleExtensionProvider.py)
-<ul>
-
-This component implements the openHAB extension provider interfaces and can be used to provide symbols to a script
-namespace.
-</ul>
-
-#### Script: [`000_LogAction.py`](Script Examples/000_LogAction.py)
-<ul>
-
-This is a simple rule action that will log a message to the openHAB log file.
-</ul>
-
-#### Script: [`100_EchoThing.py`](Script Examples/100_EchoThing.py)
-<ul>
-
-Experimental Thing binding and handler implemented in Jython. (At the time of this writing, 
-it requires a small change to the ESH source code for it to work.) 
-This simple Thing will write state updates on its input channel to items states linked to the output channel.
-</ul>
-
-#### Script: [`000_JythonConsoleCommand.py`](Script Examples/000_JythonConsoleCommand.py)
-<ul>
-
-This script defines an command extension to the OSGI console. 
-The example command prints some Jython  platform details to the console output.
-</ul>
-
-#### Script: [`actors.py`](Script Examples/actors.py)
-<ul>
-
-Shows an example of using the Pykka actors library. The Pykka library must be in the Java classpath.
-</ul>
-
-#### Script: [`esper_example.py`](Script Examples/esper_example.py)
-<ul>
-
-Shows an example of using the Esper component. The 000_Esper.py component script must be installed.
-</ul>
-
-#### Script: [`rule_decorators.py`](Script Examples/rule_decorators.py)
-<ul>
-
-Provides examples of using the trigger-related rule decorators on functions as an alternative to explicit rule and trigger classes.
-</ul>
-
-#### Script: [`testing_example.py`](script-examples/testing_example.py)
-<ul>
-
-Examples of unit testing.
-</ul>
-
-#### Script: [`dirwatcher_example.py`](Script Examples/dirwatcher_example.py)
-<ul>
-
-Example of a rule that watches for files created in a specified directory.
-</ul>
-
-#### Script: [`rule_registry.py`](Script Examples/rule_registry.py)
-<ul>
-
-This example shows how to retrieve the RuleRegistry service and use it to query rule instances based on tags,
-enable and disable rule instances dynamically, and manually fire rules with specified inputs.
-</ul>
-</ul>
-
-## Jython Modules
-<ul>
-
-One of the benefits of Jython over the openHAB Xtext scripts is that you can use the full power of Python packages 
-and modules to structure your code into reusable components. 
-The following are some initial experiments in that direction.
-
-There are example scripts in the `/Script Examples` directory.
-
-#### Module: [`openhab.rules`](lib/openhab/rules.py)
-<ul>
-
-The rules module contains some utility functions and a decorator for converting a Jython class into a `SimpleRule`.
-The following example shows how the rule decorator is used:
-
-```python
-from openhab.rules import rule, addRule
-from openhab.triggers import StartupTrigger
-
-@rule
-class ExampleRule(object):
-    """This doc comment will become the ESH Rule documentation value for Paper UI"""
-    def getEventTriggers(self):
-        return [ StartupTrigger() ]
-
-    def execute(self, module, inputs):
-        self.log.info("rule executed")
-
-addRule(MyRule())
-```
-
-The decorator adds the SimpleRule base class and will call either `getEventTriggers` or `getEventTrigger` (the OH1 function) 
-to get the triggers, if either function exists. 
-Otherwise you can define a constructor and set `self.triggers` to your list of triggers.
-
-The `addRule` function is similar to the `automationManager.addRule` function except 
-that it can be safely used in Jython modules (versus scripts).
-Since the `automationManager` is different for every script scope 
-the `openhab.rules.addRule` function looks up the automation manager for each call.
-
-The decorator also adds a log object based on the name of the rule (`self.log`, can be overridden in a constructor) and 
-wraps the event trigger and `execute` functions in a wrapper that will print nicer stack trace information if an exception 
-is thrown.
-</ul>
-
-#### Module: [`openhab.triggers`](automation/lib/python/openhab/triggers.py)
-<ul>
-
-This module includes trigger subclasses and function decorators to simplify Jython rule definitions.
-
-Trigger classes:
-
-* __ItemStateChangeTrigger__
-* __ItemStateUpdateTrigger__
-* __ItemCommandStrigger__
-* __ItemEventTrigger__ (based on "core.GenericEventTrigger")
-* __CronTrigger__
-* __StartupTrigger__ - fires when rule is activated (implemented in Jython)
-* __DirectoryEventTrigger__ - fires when directory contents change (Jython, see related component for more info).
-* __ItemAddedTrigger__ - fires when rule is added to the RuleRegistry (implemented in Jython)
-* __ItemRemovedTrigger__ - fires when rule is removed from the RuleRegistry (implemented in Jython)
-* __ItemUpdatedTrigger__ - fires when rule is updated in the RuleRegistry (implemented in Jython, not a state update!)
-* __ChannelEventTrigger__ - fires when a Channel gets an event e.g. from the Astro Binding
-
-&nbsp;
-
-Trigger function decorators:
-
-* __time_triggered__ - run a function periodically
-* __item_triggered__ - run a function based on an item event
-* __item_group_triggered__ - run a function based on an item group event
-</ul>
-
-#### Module: [`openhab.actions`](automation/lib/python/openhab/actions.py)
-<ul>
-
-This module discovers action services registered from OH1 or OH2 bundles or add-ons.
-The specific actions that are available will depend on which add-ons are installed.
-Each action class is exposed as an attribute of the `openhab.actions` Jython module.
-The action methods are static methods on those classes 
-(don't try to create instances of the action classes).
-
-```python
-from openhab.actions import Astro
-from openhab.log import logging
-from java.util import Date
-
-log = logging.getLogger("org.eclipse.smarthome.automation")
-
-# Use the Astro action class to get the sunset start time.
-log.info("Sunrise: %s", Astro.getAstroSunsetStart(Date(2017, 7, 25), 38.897096, -77.036545).time)
-```
-</ul>
-
-#### Module: [`openhab.log`](automation/lib/python/openhab/log.py)
-<ul>
-
-This module bridges the Python standard `logging` module with ESH logging. Example usage:
-
-```python
-from openhab.log import logging
-
-logging.info("Logging example from root logger")
-logging.getLogger("myscript").info("Logging example from root logger")  
-```
-</ul>
-
-#### Module: [`openhab.items`](automation/lib/python/openhab/items.py)
-<ul>
-
-This module allows runtime creation and removal of items.
-
-```python
-import openhab.items
-
-openhab.items.add("_Test", "String")
-
-# later...
-openhab.items.remove("_Test")
-
-```
-</ul>
-
-#### Module: [`openhab.testing`](automation/lib/python/openhab/testing.py)
-<ul>
-
-One of the challenges of ESH/openHAB rule development is verifying that rules are behaving 
-correctly and have broken as the code evolves. T
-his module supports running automated tests within a runtime context. 
-To run tests directly from scripts:
-
-```python
-import unittest # standard Python library
-from openhab.testing import run_test
-
-class MyTest(unittest.TestCase):
-    def test_something(self):
-        "Some test code..."
-
-run_test(MyTest) 
-```
-
-The module also defines a rule class, `TestRunner` that will run a testcase 
-when an switch item is turned on and store the test results in a string item.
-</ul>
-
-#### Module: [`openhab.osgi`](automation/lib/python/openhab/osgi/__init__.py)
-<ul>
-
-Provides utility function for retrieving, registering and removing OSGI services.
-
-```python
-import openhab.osgi
-
-item_registry = osgi.get_service("org.eclipse.smarthome.core.items.ItemRegistry")
-```
-</ul>
-
-#### Module: [`openhab.osgi.events`](automation/lib/python/openhab/osgi/events.py)
-<ul>
-
-Provides an OSGI EventAdmin event monitor and rule trigger. 
-This can trigger off any OSGI event (including ESH events). 
-_Rule manager events are filtered to avoid circular loops in the rule execution._
-
-```python
-class ExampleRule(SimpleRule):
-    def __init__(self):
-        self.triggers = [ openhab.osgi.events.OsgiEventTrigger() ]
-            
-    def execute(self, module, inputs):
-        event = inputs['event']
-        # do something with event
-```
-</ul>
-
-#### Module: [`openhab.jsr223`](automation/lib/python/openhab/jsr223.py)
-<ul>
-
-One of the challenges of JSR223 scripting with Jython is that Jython modules imported 
-into scripts do not have direct access to the JSR223 scope types and objects. 
-This module allows imported modules to access that data. Example usage:
-
-```python
-# In Jython module, not script...
-from openhab.jsr223.scope import events
-
-def update_data(data):
-    events.postUpdate("TestString1", str(data))
-```
-</ul>
-
-#### Module: [`openhab`](automation/lib/python/openhab/__init__.py)
-<ul>
-
-This module (really a Python package) patches the default scope `items` object 
-so that items can be accessed as if they were attributes (rather than a dictionary).
-
-It can also be used as a module for registering global variables that will outlive script reloads.
-
-```python
-import openhab
-
-print items.TestString1
-```
-
-Note that this patch will be applied when any module in the `openhab` package is loaded.
-</ul>
-</ul>
-
-## Defining Rules
-<ul>
-
-One of the primary use cases for the JSR223 scripting is to define rules 
-for the [Eclipse SmartHome (ESH) rule engine](http://www.eclipse.org/smarthome/documentation/features/rules.html).
-
-The ESH rule engine structures rules as _Modules_ (Triggers, Conditions, Actions). 
-Jython rules can use rule Modules that are already present in ESH, and can define new Modules that can be used outside of JSR223 scripting. 
-Take care not to confuse ESH Modules with Jython modules.
-
-### Raw ESH Automation API
-<ul>
-
-Using the raw ESH API, the simplest rule definition would look something like:
-
-```python
-scriptExtension.importPreset("RuleSupport")
-scriptExtension.importPreset("RuleSimple")
-
-class MyRule(SimpleRule):
-def __init__(self):
-    self.triggers = [
-            Trigger("MyTrigger", "core.ItemStateUpdateTrigger", 
-                Configuration({ "itemName": "TestString1"}))
-    ]
-    
-def execute(self, module, input):
-    events.postUpdate("TestString2", "some data")
-
-automationManager.addRule(MyRule())
-```
-
-Note: trigger names must be unique within the scope of a rule instance. 
-
-This can be simplified with some extra Jython code, which we'll see later. 
-First, let's look at what's happening with the raw functionality.
-
-When a Jython script is loaded it is provided with a _JSR223 scope_ that predefines a number of variables. 
-These include the most commonly used core types and values from ESH (e.g., State, Command, OnOffType, etc.). 
-This means you don't need a Jython import statement to load them.
-
-For defining rules, additional symbols must be defined. 
-Rather than using a Jython import (remember, JSR223 support is for other languages too), 
-these additional symbols are imported using:
-
-```python
-scriptExtension.importPreset("RuleSupport")
-scriptExtension.importPreset("RuleSimple")
-```
-
-The `scriptExtension` instance is provided as one of the default scope variables. 
-The RuleSimple preset defines the `SimpleRule` base class.  
-This base class implements a rule with a single custom ESH Action associated with the `execute` function. 
-The list of rule triggers are provided by the triggers attribute of the rule instance.
-
-The trigger in this example is an instance of the `Trigger` class. 
-The constructor arguments define the trigger, the trigger type string and a configuration.
-
-The `events` variable is part of the default scope and supports access to the ESH event bus (posting updates and sending commands). 
-Finally, to register the rule with the ESH rule engine it must be added to the `ruleRegistry`. 
-This will cause the triggers to be activated and the rule will fire when the TestString1 item is updated.
-</ul>
-
-### Using Jython extensions
-<ul>
-
-To simplify rule creation even further, Jython can be used to wrap the raw ESH API. 
-The current experimental wrappers include trigger-related classes so the previous example becomes:
-
-```python
-# ... preset calls
-
-from openhab.triggers import ItemStateUpdateTrigger
-
-class MyRule(SimpleRule):
-    def __init__(self):
-        self.triggers = [ ItemStateUpdateTrigger("TestString1") ]
-        
-    # rest of rule ...
-```
-
-This removes the need to know the internal ESH trigger type strings, 
-define trigger names and to know configuration dictionary requirements.
-
-#### Rule Trigger Decorators
 <ul>
 
 To make rule creation _even simpler_, `openhab.triggers` defines function decorators. 
