--- conflicted
+++ resolved
@@ -7,9 +7,49 @@
 When using the instructions in the [Quick Start Guide](Getting-Started.md#quick-start-guide), these scripts should be copied to `/automation/jsr223/personal/`, as needed, in order to run them.
 These scripts will import certain modules in the `core` package, so they will also need to be installed.
 
-<<<<<<< HEAD
-#### Script: [`hello_world.py`](../Script Examples/hello_world.py)
-=======
+#### Script: [`hello_world.py`](/Script%20Examples/hello_world.py)
+<ul>
+
+This script has several examples for how to define Jython rules, just uncomment the ones you'd like to test. By default, it uses a decorated cron rule that will generate logs every 10s. This can be used to test your initial setup.
+</ul>
+
+#### Script: [`timer_example.py`](/Script%20Examples/timer_example.py)
+<ul>
+
+Example of a rule that shows how to create and cancel a global timer.
+</ul>
+
+#### Script: [`channel_event_example.py`](/Script%20Examples/channel_event_example.py)
+<ul>
+
+This script has several examples for rules triggered by Channel events.
+</ul>
+
+#### Script: [`action_example.py`](/Script%20Examples/action_example.py)
+<ul>
+
+Shows an example of using the `core.actions` module to access an Action.
+</ul>
+
+#### Script: [`rule_registry.py`](/Script%20Examples/rule_registry.py)
+<ul>
+
+This example shows how to retrieve the RuleRegistry service and use it to query rule instances based on tags,
+enable and disable rule instances dynamically, and manually fire rules with specified inputs.
+</ul>
+
+#### Script: [`testing_example.py`](/Script%20Examples/testing_example.py)
+<ul>
+
+Examples of unit testing.
+</ul>
+
+#### Script: [`dirwatcher_example.py`](/Script%20Examples/dirwatcher_example.py)
+<ul>
+
+Example of a rule that watches for files created in a specified directory.
+</ul>
+
 #### Script: [`300_EchoThing.py`](/Script%20Examples/300_EchoThing.py)
 <ul>
 
@@ -19,124 +59,25 @@
 </ul>
 
 #### Script: [`300_ExampleExtensionsProvider.py`](/Script%20Examples/300_ExampleExtensionsProvider.py)
->>>>>>> 1b61d113
-<ul>
-
-This script has several examples for how to define Jython rules, just uncomment the ones you'd like to test. By default, it uses a decorated cron rule that will generate logs every 10s. This can be used to test your initial setup.
-</ul>
-
-<<<<<<< HEAD
-#### Script: [`channel_event_example.py`](../Script Examples/channel_event_example.py)
-<ul>
-
-This script has several examples for rules triggered by Channel events.
-</ul>
-
-#### Script: [`dirwatcher_example.py`](../Script Examples/dirwatcher_example.py)
-=======
-#### Script: [`300_JythonConsoleCommand.py`](/Script%20Examples/300_JythonConsoleCommand.py)
-<ul>
-
-This script defines a command extension to the OSGI console. 
-The example command prints some Jython platform details to the console output.
-</ul>
-
-#### Script: [`300_LogAction.py`](/Script%20Examples/300_LogAction.py)
->>>>>>> 1b61d113
-<ul>
-
-Example of a rule that watches for files created in a specified directory.
-</ul>
-
-<<<<<<< HEAD
-#### Script: [`rule_registry.py`](../Script Examples/rule_registry.py)
-=======
-#### Script: [`action_example.py`](/Script%20Examples/action_example.py)
->>>>>>> 1b61d113
-<ul>
-
-This example shows how to retrieve the RuleRegistry service and use it to query rule instances based on tags,
-enable and disable rule instances dynamically, and manually fire rules with specified inputs.
-</ul>
-
-<<<<<<< HEAD
-#### Script: [`testing_example.py`](../Script Examples/testing_example.py)
-=======
-#### Script: [`actors.py`](/Script%20Examples/actors.py)
->>>>>>> 1b61d113
-<ul>
-
-Examples of unit testing.
-</ul>
-
-<<<<<<< HEAD
-#### Script: [`timer_example.py`](../Script Examples/timer_example.py)
-=======
-#### Script: [`channel_event_example.py`](/Script%20Examples/channel_event_example.py)
->>>>>>> 1b61d113
-<ul>
-
-Example of a rule that shows how to create and cancel a global timer.
-</ul>
-
-<<<<<<< HEAD
-#### Script: [`300_EchoThing.py`](../Script Examples/300_EchoThing.py)
-=======
-#### Script: [`dirwatcher_example.py`](/Script%20Examples/dirwatcher_example.py)
->>>>>>> 1b61d113
-<ul>
-
-Experimental Thing binding and handler implemented in Jython. (At the time of this writing, 
-it requires a small change to the ESH source code for it to work.) 
-This simple Thing will write state updates on its input channel to items states linked to the output channel.
-</ul>
-
-<<<<<<< HEAD
-#### Script: [`300_ExampleExtensionsProvider.py`](../Script Examples/300_ExampleExtensionsProvider.py)
-=======
-#### Script: [`hello_world.py`](/Script%20Examples/hello_world.py)
->>>>>>> 1b61d113
 <ul>
 
 This component implements the openHAB extension provider interfaces, and can be used to provide symbols to a script namespace.
 </ul>
 
-<<<<<<< HEAD
-#### Script: [`300_JythonConsoleCommand.py`](../Script Examples/300_JythonConsoleCommand.py)
-=======
-#### Script: [`rule_decorators.py`](/Script%20Examples/rule_decorators.py)
->>>>>>> 1b61d113
+#### Script: [`300_JythonConsoleCommand.py`](/Script%20Examples/300_JythonConsoleCommand.py)
 <ul>
 
 This script defines an command extension to the OSGI console. 
 The example command prints some Jython platform details to the console output.
 </ul>
 
-<<<<<<< HEAD
-#### Script: [`300_LogAction.py`](../Script Examples/300_LogAction.py)
-=======
-#### Script: [`rule_registry.py`](/Script%20Examples/rule_registry.py)
->>>>>>> 1b61d113
+#### Script: [`300_LogAction.py`](/Script%20Examples/300_LogAction.py)
 <ul>
 
 This is a simple rule action that will log a message to the openHAB log file.
 </ul>
 
-<<<<<<< HEAD
-#### Script: [`action_example.py`](../Script Examples/action_example.py)
-=======
-#### Script: [`testing_example.py`](/Script%20Examples/testing_example.py)
->>>>>>> 1b61d113
-<ul>
-
-Shows an example of using the `core.actions` module to access an Action.
-</ul>
-
-<<<<<<< HEAD
-#### Script: [`actors.py`](../Script Examples/actors.py)
-=======
-#### Script: [`timer_example.py`](/Script%20Examples/timer_example.py)
->>>>>>> 1b61d113
+#### Script: [`actors.py`](/Script%20Examples/actors.py)
 <ul>
 
 Shows an example of using the Pykka actors library. The Pykka library must be in the Java classpath.
