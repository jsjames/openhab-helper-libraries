--- conflicted
+++ resolved
@@ -140,33 +140,23 @@
 #### Module: [`core.log`](../Core/automation/lib/python/core/log.py)
 <ul>
 
-<<<<<<< HEAD
-This module bridges the [Python standard `logging` module](https://docs.python.org/2/library/logging.html) with ESH logging. Example usage:
-=======
-This module bridges the Python standard `logging` module with ESH logging. 
-The `configuration` module also provides a `LOG_PREFIX` variable, which is used throughout the core modules and scripts including the `log` module.
+This module bridges the [Python standard `logging` module](https://docs.python.org/2/library/logging.html) with ESH logging. 
+The `configuration` module also provides a `LOG_PREFIX` variable, which is used throughout the core modules and scripts including the `log` module. 
 LOG_PREFIX can be modified based on personal preference, which will change the default logger. 
 Example usage:
->>>>>>> 1b61d113
 
 ```python
 from core.log import logging, LOG_PREFIX
-log = logging.getLogger(LOG_PREFIX + ".myscript")
-
-<<<<<<< HEAD
+log = logging.getLogger(LOG_PREFIX + ".test_logging_script")
+
 logging.critical("Logging example from root logger [TRACE]")
 logging.debug("Logging example from root logger [DEBUG]")
 logging.info("Logging example from root logger [INFO]")
 logging.warning("Logging example from root logger [WARN]")
 logging.error("Logging example from root logger [ERROR]")
 
-logging.getLogger("myscript").info("Logging example from root logger")  
-=======
-logging.info("Logging example from root logger")
-logging.getLogger("myscript").info("Logging example from logger")
-log.info("Logging example from logger using LOG_PREFIX")
-log.info("Logging example from logger using text appended to LOG_PREFIX")
->>>>>>> 1b61d113
+logging.getLogger("test_logging_script").info("Logging example from logger")
+log.info("Logging example from logger, using text appended to LOG_PREFIX")
 ```
 
 </ul>
